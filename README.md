--- conflicted
+++ resolved
@@ -8,13 +8,9 @@
 
 <br/>
 
-<<<<<<< HEAD
 > **📚 [Comprehensive Documentation Available](docs/)** - This README provides quick start instructions. For detailed guides, API references, architecture documentation, and development workflows, see our [complete documentation](docs/).
 
-The ultimate development partner for Claude - a Model Context Protocol server that gives Claude access to Google's Gemini 2.5 Pro for extended thinking, code analysis, and problem-solving. **Automatically reads files and directories, passing their contents to Gemini for analysis within its 1M token context.**
-=======
 The ultimate development partner for Claude - a Model Context Protocol server that gives Claude access to Google's Gemini models (2.5 Pro for extended thinking, 2.0 Flash for speed) for code analysis, problem-solving, and collaborative development. **Automatically reads files and directories, passing their contents to Gemini for analysis within its 1M token context.**
->>>>>>> e06a6fd1
 
 **Features true AI orchestration with conversations that continue across tasks** - Give Claude a complex task and ask it to collaborate with Gemini. 
 Claude stays in control, performs the actual work, but gets a second perspective from Gemini. Claude will talk to Gemini, work on implementation, then automatically resume the 
