--- conflicted
+++ resolved
@@ -8,14 +8,10 @@
 
 <br/>
 
-<<<<<<< HEAD
 > **📚 [Comprehensive Documentation Available](docs/)** - This README provides quick start instructions. For detailed guides, API references, architecture documentation, and development workflows, see our [complete documentation](docs/).
 
-The ultimate development partner for Claude - a Model Context Protocol server that gives Claude access to Google's Gemini models (2.5 Pro for extended thinking, 2.0 Flash for speed) for code analysis, problem-solving, and collaborative development. **Automatically reads files and directories, passing their contents to Gemini for analysis within its 1M token context.**
-=======
 The ultimate development partners for Claude - a Model Context Protocol server that gives Claude access to multiple AI models for enhanced code analysis, 
 problem-solving, and collaborative development.
->>>>>>> c7eeb682
 
 **Features true AI orchestration with conversations that continue across tasks** - Give Claude a complex
 task and let it orchestrate between models automatically. Claude stays in control, performs the actual work, 
@@ -165,6 +161,9 @@
 Now run `claude` on the terminal for it to connect to the newly added mcp server. If you were already running a `claude` code session,
 please exit and start a new session.
 
+#### Option A: Local Development Setup (using local Docker build)
+
+The setup script shows you the exact configuration for local development:
 #### If Setting up for Claude Desktop
 
 - Open Claude Desktop
@@ -172,16 +171,10 @@
 
 This will open a folder revealing `claude_desktop_config.json`.
 
-<<<<<<< HEAD
-#### Option A: Local Development Setup (using local Docker build)
-
-The setup script shows you the exact configuration for local development:
-=======
 2. ** Update Docker Configuration**
 
 The setup script shows you the exact configuration. It looks like this. When you ran `setup-docker.sh` it should
 have produced a configuration for you to copy:
->>>>>>> c7eeb682
 
 ```json
 {
@@ -200,7 +193,6 @@
 }
 ```
 
-<<<<<<< HEAD
 #### Option B: Published Docker Image (no local setup required)
 
 **Quick setup using the published Docker image from GitHub Container Registry:**
@@ -298,11 +290,9 @@
 - **Redis** automatically handles conversation memory between requests  
 - **AI-to-AI conversations** persist across multiple exchanges
 - **File access** through mounted workspace directory
-=======
 Paste the above into `claude_desktop_config.json`. If you have several other MCP servers listed, simply add this below the rest after a `,` comma:
 ```json
   ... other mcp servers ... ,
->>>>>>> c7eeb682
 
   "zen": {
       "command": "docker",
@@ -964,7 +954,6 @@
 2. Override `get_system_prompt()` in a tool class for tool-specific changes
 3. Use the `temperature` parameter to adjust response style (0.2 for focused, 0.7 for creative)
 
-<<<<<<< HEAD
 ## Contributing
 
 We welcome contributions! This project follows comprehensive development workflows and quality standards.
@@ -985,15 +974,12 @@
 
 See existing tools for examples.
 
-=======
->>>>>>> c7eeb682
 ## Testing
 
 The project includes comprehensive testing strategies covering unit tests, integration tests, and quality assurance.
 
 ### Quick Testing
 ```bash
-<<<<<<< HEAD
 # Run all unit tests (no API key required)
 python -m pytest tests/ --ignore=tests/test_live_integration.py -v
 
@@ -1016,12 +1002,6 @@
 - **[Test Structure Analysis](docs/contributing/test-structure.md)** - Detailed analysis of existing 17-file test suite
 - **[Development Workflows](docs/contributing/workflows.md)** - Testing integration with git processes
 
-## Troubleshooting
-
-### Common Issues
-
-**Docker Connection Problems:**
-=======
 # Run all unit tests
 python -m pytest tests/ -v
 
@@ -1068,8 +1048,9 @@
 
 ## Troubleshooting
 
-### Docker Issues
-
+### Common Issues
+
+**Docker Connection Problems:**
 **"Connection failed" in Claude Desktop**
 - Ensure Docker services are running: `docker compose ps`
 - Check if the container name is correct: `docker ps` to see actual container names
@@ -1090,28 +1071,21 @@
 - On Windows: Ensure WSL2 is properly configured for Docker
 
 **Testing your Docker setup:**
->>>>>>> c7eeb682
 ```bash
 # Check services status
 docker compose ps
 
-<<<<<<< HEAD
-# Verify container connectivity
-docker exec -i gemini-mcp-server echo "Connection test"
-=======
 # Test manual connection
 docker exec -i zen-mcp-server echo "Connection test"
->>>>>>> c7eeb682
 
 # View logs for errors
 docker compose logs -f
 ```
 
-<<<<<<< HEAD
 **Configuration Issues:**
 - API key not set: Check your `.env` file
 - File access issues: Verify mounted directories
-- Redis connectivity: Test with `docker exec -it gemini-mcp-redis redis-cli ping`
+- Redis connectivity: Test with `docker exec -it zen-mcp-redis redis-cli ping`
 
 **Debug Mode:**
 ```bash
@@ -1125,8 +1099,6 @@
 - **[Configuration Guide](docs/user-guides/configuration.md)** - Proper setup and configuration options
 - **[Installation Guide](docs/user-guides/installation.md)** - Setup verification and validation
 
-=======
->>>>>>> c7eeb682
 ## License
 
 MIT License - see LICENSE file for details.
